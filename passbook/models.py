--- conflicted
+++ resolved
@@ -1,268 +1,258 @@
-import json
-import simplejson
-import hashlib
-import zipfile
-import base64
-import os.path
-<<<<<<< HEAD
-from M2Crypto import SMIME, X509
-=======
-from M2Crypto import SMIME
-from M2Crypto import X509
-from M2Crypto.X509 import X509_Stack
->>>>>>> 0140853f
-
-
-class Field:
-
-    def __init__(self, key, value, label = ''):
-
-        self.key = key # Required. The key must be unique within the scope
-        self.label = label # Optional. Label text for the field.
-        self.value = value # Required. Value of the field. For example, 42
-        #self.changeMessage = None # Optional. Format string for the alert text that is displayed when the pass is updated
-        #self.textAlignment = None #PKTextAlignmentLeft,PKTextAlignmentCenter, PKTextAlignmentRight,PKTextAlignmentJustified, PKTextAlignment-Natural
-        # TODO: Date Style Keys, Number Style Keys
-
-    def json_dict(self):
-        return self.__dict__
-        
-        
-class Barcode:
-
-    def __init__(self, message):
-
-        self.format = 'PKBarcodeFormatPDF417' # PKBarcodeFormatQR, PKBarcodeFormatPDF417, PKBarcodeFormatAztec.
-        self.message = message # Required. Message or payload to be displayed as a barcode
-        self.messageEncoding = 'iso-8859-1' # Required. Text encoding that is used to convert the message
-        #self.altText = None # Optional. Text displayed near the barcode
-
-    def json_dict(self):
-        return self.__dict__
-        
-
-class Location:
-
-    def __init__(self, latitude, longitude):
-
-        #self.altitude = None # Optional. Altitude, in meters, of the location.
-        self.latitude = latitude # Required. Latitude, in degrees, of the location.
-        self.longitude = longitude # Required. Longitude, in degrees, of the location.
-        #self.relevantText = None # Optional. Text displayed on the lock screen when the pass is currently
-
-    def json_dict(self):
-        return self.__dict__
-
-
-class PassInformation(object):
-    
-    def __init__(self):
-        self.headerFields = []
-        self.primaryFields = []
-        self.secondaryFields = []
-        self.backFields = []
-        self.auxiliaryFields = []
-
-    def addPrimaryField(self, key, value, label):
-        self.primaryFields.append(Field(key, value, label))
-
-    def addSecondaryField(self, key, value, label):
-        self.secondaryFields.append(Field(key, value, label))
-
-    def addBackField(self, key, value, label):
-        self.backFields.append(Field(key, value, label))
-
-        
-    def json_dict(self):
-        return {
-                'primaryFields' : [f.json_dict() for f in self.primaryFields],
-                'secondaryFields' : [f.json_dict() for f in self.secondaryFields],
-                'backFields' : [f.json_dict() for f in self.backFields],
-               }
-        
-        
-class BoardingPass(PassInformation):
-
-    def __init__(self, transitType = 'PKTransitTypeAir'):
-        super(BoardingPass, self).__init__()
-        self.transitType = transitType # PKTransitTypeAir, PKTransitTypeTrain, PKTransitTypeBus, PKTransitTypeBoat, PKTransitTypeGeneric.
-        self.jsonname = 'boardingPass'
-
-    def json_dict(self):
-        d = super(BoardingPass, self).json_dict()
-        d.update({'transitType': self.transitType})
-        return d
-        
-        
-class Coupon(PassInformation):
-
-    def __init__(self):
-        super(Coupon, self).__init__()
-        self.jsonname = 'coupon'
-
-    
-class EventTicket(PassInformation):
-
-    def __init__(self):
-        super(EventTicket, self).__init__()
-        self.jsonname = 'eventTicket'
-
-    
-class Generic(PassInformation):
-
-    def __init__(self):
-        super(Generic, self).__init__()
-        super(Generic, self).__init__()
-        self.jsonname = 'generic'
-
-    
-class StoreCard(PassInformation):
-
-    def __init__(self):
-        super(StoreCard, self).__init__()
-        self.jsonname = 'storeCard'
-
-    
-class Pass :
-    
-    def __init__(self, passInformation, json = ''):
-
-        self._json = json
-        self._files = [] # Holds the files to include in the .pkpass    
-        self._json = '' # Holds the json    
-        self._hashes = {} # Holds the SHAs of the files array        
-        
-        # Standard Keys
-        self.teamIdentifier = '' # Required. Team identifier of the organization that originated and signed the pass, as issued by Apple.
-        self.passTypeIdentifier = '' # Required. Pass type identifier, as issued by Apple. The value must correspond with your signing certificate. Used for grouping.       
-        self.serialNumber = '' # Required. Serial number that uniquely identifies the pass. 
-        self.description = '' # Required. Brief description of the pass, used by the iOS accessibility technologies.   
-        self.formatVersion = 1 # Required. Version of the file format. The value must be 1.
-        self.organizationName = '' # Required. Display name of the organization that originated and signed the pass.
-
-        # Visual Appearance Keys
-        self.backgroundColor = 'rgb(255,255,255)' # Optional. Background color of the pass
-        self.foregroundColor = 'rgb(0,0,0)' # Optional. Foreground color of the pass,
-        self.labelColor = 'rgb(0,0,0)' # Optional. Color of the label tex
-        self.logoText = '' # Optional. Text displayed next to the logo
-        self.barcode = None # Optional. Information specific to barcodes.
-        self.suppressStripShine = None # Optional. If true, the strip image is displayed
-
-        # Web Service Keys
-        self.webServiceURL = None
-        self.authenticationToken = None # The authentication token to use with the web service
-
-        # Relevance Keys
-        self.locations = [] # Optional. Locations where the pass is relevant. For example, the location of your store.
-        self.relevantDate = None # Optional. Date and time when the pass becomes relevant
-        
-        self.passInformation = passInformation        
-        
-        
-    # Adds file to the file array
-    def addFile(self, path):
-
-        if os.path.exists(path):
-            self._files.append(path)
-
-    
-    # Creates the actual .pkpass file
-    def create(self, certificate, key, wwdr_certificate, password):
-
-        self._json = self.createPassJson()
-        manifest = self.createManifest()
-        self.createSignature(manifest, certificate, key, wwdr_certificate, password)
-        self.createZip(manifest)
-        self.clean()
-        
-    
-    def createPassJson(self):
-
-        return json.dumps(self, default=PassHandler)
-
-    
-    # creates the hashes for the files and adds them into a json string.
-    def createManifest(self):
-
-        # Creates SHA hashes for all files in package
-        self._hashes['pass.json'] = hashlib.sha1(self._json).hexdigest()
-        for filename in self._files :
-            self._hashes[os.path.basename(filename)] = hashlib.sha1(open(filename).read()).hexdigest()        
-        manifest = json.dumps(self._hashes)
-        
-        return manifest
-    
-    
-    # Creates a signature and saves it
-    def createSignature(self, manifest, certificate, key, wwdr_certificate, password):
-
-        open('manifest.json', 'w').write(manifest)        
-
-        def passwordCallback(*args, **kwds):
-            return password
-
-        smime = SMIME.SMIME()
-        #we need to attach wwdr cert as X509
-        wwdrcert = X509.load_cert(wwdr_certificate)
-        stack = X509_Stack()
-        stack.push(wwdrcert)
-        smime.set_x509_stack(stack)
-
-        smime.load_key(key, certificate, callback=passwordCallback)        
-
-        x509 = X509.load_cert('awdrca.pem')
-        sk = X509.X509_Stack()
-        sk.push(x509)
-        smime.set_x509_stack(sk)
-
-        pk7 = smime.sign(SMIME.BIO.MemoryBuffer(manifest), flags=SMIME.PKCS7_DETACHED | SMIME.PKCS7_BINARY)                
-
-        pem = SMIME.BIO.MemoryBuffer()
-        pk7.write(pem)
-        # convert pem to der
-        der = ''.join(l.strip() for l in pem.read().split('-----')[2].splitlines()).decode('base64')        
-
-        open('signature', 'w').write(der)
-        
-    
-    # Creates .pkpass (zip archive)
-    def createZip(self, manifest):
-
-        # Package file in Zip (as .pkpass)
-        zf = zipfile.ZipFile('pass.pkpass', 'w')
-        zf.write('signature', 'signature')
-        zf.writestr('manifest.json', manifest)
-        zf.writestr('pass.json', self._json)
-        for filename in self._files:
-            zf.write(filename, os.path.basename(filename))
-        zf.close()
-        
-        
-    def clean(self):
-        os.remove('signature')
-        os.remove('manifest.json')
-        
-
-    def json_dict(self):
-
-        return {'description': self.description,
-                'formatVersion': self.formatVersion,
-                'organizationName': self.organizationName,
-                'passTypeIdentifier': self.passTypeIdentifier,
-                'serialNumber': self.serialNumber,
-                'teamIdentifier': self.teamIdentifier,
-                'backgroundColor': self.backgroundColor,
-                'logoText': self.logoText,
-                'barcode': self.barcode.json_dict(),
-                self.passInformation.jsonname: self.passInformation.json_dict()
-               }
-
-
-def PassHandler(obj):
-
-    if hasattr(obj, 'json_dict'):
-        return obj.json_dict()
-    else:
-        raise TypeError, 'Object of type %s with value of %s is not JSON serializable' % (type(obj), repr(obj))
-
-        
+import json
+import simplejson
+import hashlib
+import zipfile
+import base64
+import os.path
+from M2Crypto import SMIME
+from M2Crypto import X509
+from M2Crypto.X509 import X509_Stack
+
+
+class Field:
+
+    def __init__(self, key, value, label = ''):
+
+        self.key = key # Required. The key must be unique within the scope
+        self.label = label # Optional. Label text for the field.
+        self.value = value # Required. Value of the field. For example, 42
+        #self.changeMessage = None # Optional. Format string for the alert text that is displayed when the pass is updated
+        #self.textAlignment = None #PKTextAlignmentLeft,PKTextAlignmentCenter, PKTextAlignmentRight,PKTextAlignmentJustified, PKTextAlignment-Natural
+        # TODO: Date Style Keys, Number Style Keys
+
+    def json_dict(self):
+        return self.__dict__
+        
+        
+class Barcode:
+
+    def __init__(self, message):
+
+        self.format = 'PKBarcodeFormatPDF417' # PKBarcodeFormatQR, PKBarcodeFormatPDF417, PKBarcodeFormatAztec.
+        self.message = message # Required. Message or payload to be displayed as a barcode
+        self.messageEncoding = 'iso-8859-1' # Required. Text encoding that is used to convert the message
+        #self.altText = None # Optional. Text displayed near the barcode
+
+    def json_dict(self):
+        return self.__dict__
+        
+
+class Location:
+
+    def __init__(self, latitude, longitude):
+
+        #self.altitude = None # Optional. Altitude, in meters, of the location.
+        self.latitude = latitude # Required. Latitude, in degrees, of the location.
+        self.longitude = longitude # Required. Longitude, in degrees, of the location.
+        #self.relevantText = None # Optional. Text displayed on the lock screen when the pass is currently
+
+    def json_dict(self):
+        return self.__dict__
+
+
+class PassInformation(object):
+    
+    def __init__(self):
+        self.headerFields = []
+        self.primaryFields = []
+        self.secondaryFields = []
+        self.backFields = []
+        self.auxiliaryFields = []
+
+    def addPrimaryField(self, key, value, label):
+        self.primaryFields.append(Field(key, value, label))
+
+    def addSecondaryField(self, key, value, label):
+        self.secondaryFields.append(Field(key, value, label))
+
+    def addBackField(self, key, value, label):
+        self.backFields.append(Field(key, value, label))
+
+        
+    def json_dict(self):
+        return {
+                'primaryFields' : [f.json_dict() for f in self.primaryFields],
+                'secondaryFields' : [f.json_dict() for f in self.secondaryFields],
+                'backFields' : [f.json_dict() for f in self.backFields],
+               }
+        
+        
+class BoardingPass(PassInformation):
+
+    def __init__(self, transitType = 'PKTransitTypeAir'):
+        super(BoardingPass, self).__init__()
+        self.transitType = transitType # PKTransitTypeAir, PKTransitTypeTrain, PKTransitTypeBus, PKTransitTypeBoat, PKTransitTypeGeneric.
+        self.jsonname = 'boardingPass'
+
+    def json_dict(self):
+        d = super(BoardingPass, self).json_dict()
+        d.update({'transitType': self.transitType})
+        return d
+        
+        
+class Coupon(PassInformation):
+
+    def __init__(self):
+        super(Coupon, self).__init__()
+        self.jsonname = 'coupon'
+
+    
+class EventTicket(PassInformation):
+
+    def __init__(self):
+        super(EventTicket, self).__init__()
+        self.jsonname = 'eventTicket'
+
+    
+class Generic(PassInformation):
+
+    def __init__(self):
+        super(Generic, self).__init__()
+        super(Generic, self).__init__()
+        self.jsonname = 'generic'
+
+    
+class StoreCard(PassInformation):
+
+    def __init__(self):
+        super(StoreCard, self).__init__()
+        self.jsonname = 'storeCard'
+
+    
+class Pass :
+    
+    def __init__(self, passInformation, json = ''):
+
+        self._json = json
+        self._files = [] # Holds the files to include in the .pkpass    
+        self._json = '' # Holds the json    
+        self._hashes = {} # Holds the SHAs of the files array        
+        
+        # Standard Keys
+        self.teamIdentifier = '' # Required. Team identifier of the organization that originated and signed the pass, as issued by Apple.
+        self.passTypeIdentifier = '' # Required. Pass type identifier, as issued by Apple. The value must correspond with your signing certificate. Used for grouping.       
+        self.serialNumber = '' # Required. Serial number that uniquely identifies the pass. 
+        self.description = '' # Required. Brief description of the pass, used by the iOS accessibility technologies.   
+        self.formatVersion = 1 # Required. Version of the file format. The value must be 1.
+        self.organizationName = '' # Required. Display name of the organization that originated and signed the pass.
+
+        # Visual Appearance Keys
+        self.backgroundColor = 'rgb(255,255,255)' # Optional. Background color of the pass
+        self.foregroundColor = 'rgb(0,0,0)' # Optional. Foreground color of the pass,
+        self.labelColor = 'rgb(0,0,0)' # Optional. Color of the label tex
+        self.logoText = '' # Optional. Text displayed next to the logo
+        self.barcode = None # Optional. Information specific to barcodes.
+        self.suppressStripShine = None # Optional. If true, the strip image is displayed
+
+        # Web Service Keys
+        self.webServiceURL = None
+        self.authenticationToken = None # The authentication token to use with the web service
+
+        # Relevance Keys
+        self.locations = [] # Optional. Locations where the pass is relevant. For example, the location of your store.
+        self.relevantDate = None # Optional. Date and time when the pass becomes relevant
+        
+        self.passInformation = passInformation        
+        
+        
+    # Adds file to the file array
+    def addFile(self, path):
+
+        if os.path.exists(path):
+            self._files.append(path)
+
+    
+    # Creates the actual .pkpass file
+    def create(self, certificate, key, wwdr_certificate, password):
+
+        self._json = self.createPassJson()
+        manifest = self.createManifest()
+        self.createSignature(manifest, certificate, key, wwdr_certificate, password)
+        self.createZip(manifest)
+        self.clean()
+        
+    
+    def createPassJson(self):
+
+        return json.dumps(self, default=PassHandler)
+
+    
+    # creates the hashes for the files and adds them into a json string.
+    def createManifest(self):
+
+        # Creates SHA hashes for all files in package
+        self._hashes['pass.json'] = hashlib.sha1(self._json).hexdigest()
+        for filename in self._files :
+            self._hashes[os.path.basename(filename)] = hashlib.sha1(open(filename).read()).hexdigest()        
+        manifest = json.dumps(self._hashes)
+        
+        return manifest
+    
+    
+    # Creates a signature and saves it
+    def createSignature(self, manifest, certificate, key, wwdr_certificate, password):
+
+        open('manifest.json', 'w').write(manifest)        
+
+        def passwordCallback(*args, **kwds):
+            return password
+
+        smime = SMIME.SMIME()
+        #we need to attach wwdr cert as X509
+        wwdrcert = X509.load_cert(wwdr_certificate)
+        stack = X509_Stack()
+        stack.push(wwdrcert)
+        smime.set_x509_stack(stack)
+
+        smime.load_key(key, certificate, callback=passwordCallback)        
+        pk7 = smime.sign(SMIME.BIO.MemoryBuffer(manifest), flags=SMIME.PKCS7_DETACHED | SMIME.PKCS7_BINARY)                
+
+        pem = SMIME.BIO.MemoryBuffer()
+        pk7.write(pem)
+        # convert pem to der
+        der = ''.join(l.strip() for l in pem.read().split('-----')[2].splitlines()).decode('base64')        
+
+        open('signature', 'w').write(der)
+        
+    
+    # Creates .pkpass (zip archive)
+    def createZip(self, manifest):
+
+        # Package file in Zip (as .pkpass)
+        zf = zipfile.ZipFile('pass.pkpass', 'w')
+        zf.write('signature', 'signature')
+        zf.writestr('manifest.json', manifest)
+        zf.writestr('pass.json', self._json)
+        for filename in self._files:
+            zf.write(filename, os.path.basename(filename))
+        zf.close()
+        
+        
+    def clean(self):
+        os.remove('signature')
+        os.remove('manifest.json')
+        
+
+    def json_dict(self):
+
+        return {'description': self.description,
+                'formatVersion': self.formatVersion,
+                'organizationName': self.organizationName,
+                'passTypeIdentifier': self.passTypeIdentifier,
+                'serialNumber': self.serialNumber,
+                'teamIdentifier': self.teamIdentifier,
+                'backgroundColor': self.backgroundColor,
+                'logoText': self.logoText,
+                'barcode': self.barcode.json_dict(),
+                self.passInformation.jsonname: self.passInformation.json_dict()
+               }
+
+
+def PassHandler(obj):
+
+    if hasattr(obj, 'json_dict'):
+        return obj.json_dict()
+    else:
+        raise TypeError, 'Object of type %s with value of %s is not JSON serializable' % (type(obj), repr(obj))
+
+        